use bevy::prelude::*;
use bevy::tasks::IoTaskPool;
use bevy::tasks::Task;
use bevy::utils::HashMap;
use std::io::prelude::*;
use std::io::BufReader;
use std::process::Child;
use std::process::Command;
use std::process::Stdio;
use std::sync::Arc;
use std::sync::Mutex;

/// The ID of a process.
type Pid = u32;

#[derive(Debug, Event)]
pub struct RunShellCommand {
    program: String,
    arguments: Vec<String>,
}

impl RunShellCommand {
    pub fn new<S: Into<String>>(program: S, arguments: Vec<S>) -> RunShellCommand {
        RunShellCommand {
            program: program.into(),
            arguments: arguments.into_iter().map(|s| s.into()).collect(),
        }
    }
}

#[derive(Debug, Event)]
pub struct ShellCommandStarted {
    pub command: String,
    pub pid: Pid,
}

#[derive(Debug, Event)]
pub struct ShellCommandOutput {
    pub pid: Pid,
    pub command: String,
    pub output: Vec<String>,
}

/// This will only trigger on stdout/stderr events for the process.
/// IE: 'sleep 9999' won't be killed cause no output is produced.
/// Work-arounds/fixes are being considered.
#[derive(Debug, Event)]
pub struct KillShellCommand(pub Pid);

#[derive(Debug, Event)]
pub struct ShellCommandCompleted {
    pub success: bool,
    pub pid: u32,
    pub command: String,
}

/// The lines written to the standard output by a given process.
#[derive(Debug, Default, Clone)]
struct ProcessOutputBuffer(Arc<Mutex<Vec<String>>>);

#[derive(Debug)]
struct ActiveProcess {
    command: Command,
    process: Child,
    task: Task<()>,
    output_buffer: ProcessOutputBuffer,
}

#[derive(Default, Resource)]
struct ActiveProcessMap(HashMap<Pid, ActiveProcess>);

pub struct BevyLocalCommandsPlugin;

impl Plugin for BevyLocalCommandsPlugin {
    fn build(&self, app: &mut App) {
        app.add_event::<RunShellCommand>()
            .add_event::<ShellCommandStarted>()
            .add_event::<ShellCommandOutput>()
            .add_event::<KillShellCommand>()
            .add_event::<ShellCommandCompleted>()
            .init_resource::<ActiveProcessMap>()
            .add_systems(
                Update,
                (
                    handle_new_process,
                    handle_shell_command_output,
                    handle_kill_process,
                    handle_completed_shell_commands,
                ),
            );
    }
}

fn handle_new_process(
    mut run_shell_command_event: EventReader<RunShellCommand>,
    mut shell_command_started_event: EventWriter<ShellCommandStarted>,
    mut active_process_map: ResMut<ActiveProcessMap>,
) {
<<<<<<< HEAD
    for run_shell_command in run_shell_command_event.iter() {
        // Assemble the command
        let mut cmd = Command::new(run_shell_command.program.clone());
        cmd.args(run_shell_command.arguments.clone())
            .stdout(Stdio::piped());

        let active_process = spawn_process(cmd);
        let pid = active_process.process.id();

=======
    for run_shell_command in run_shell_command_event.read() {
        let command_string = get_shell_command_string(run_shell_command);
        let expression = cmd(&run_shell_command.program, &run_shell_command.arguments);
        let active_shell_command = spawn_shell_command(command_string.clone(), expression);
        if active_shell_command.is_none() {
            shell_command_completed_event.send(ShellCommandCompleted {
                pid: 0,
                command: command_string.clone(),
                success: false,
                output_buffer: vec![],
            });
            continue;
        }
        let active_shell_command = active_shell_command.unwrap();
>>>>>>> 827bee70
        shell_command_started_event.send(ShellCommandStarted {
            command: format!("{:?}", active_process.command),
            pid,
        });

        active_process_map.0.insert(pid, active_process);
    }
}

fn handle_shell_command_output(
    mut active_process_map: ResMut<ActiveProcessMap>,
    mut shell_command_output: EventWriter<ShellCommandOutput>,
) {
    for (&pid, active_process) in active_process_map.0.iter_mut() {
        if let Ok(mut output_buffer) = active_process.output_buffer.0.lock() {
            // Empty the output buffer and send it as event
            let output: Vec<_> = output_buffer.drain(..).collect();

            if !output.is_empty() {
                shell_command_output.send(ShellCommandOutput {
                    pid,
                    command: format!("{:?}", active_process.command),
                    output,
                });
            }
        }
    }
}

fn handle_kill_process(
    mut active_process_map: ResMut<ActiveProcessMap>,
    mut kill_shell_commands: EventReader<KillShellCommand>,
) {
    for kill_shell_command in kill_shell_commands.read() {
        let pid = kill_shell_command.0;

        if let Some(active_process) = active_process_map.0.get_mut(&pid) {
            // Kill the process
            // TODO: Handle unwrap
            active_process.process.kill().unwrap();
        } else {
            warn!("Could not find and kill shell command (PID: {})", pid);
        }
    }
}

fn handle_completed_shell_commands(
    mut active_process_map: ResMut<ActiveProcessMap>,
    mut shell_command_completed_event: EventWriter<ShellCommandCompleted>,
) {
    // Remember which processes completed so we can remove them from the map
    let mut completed_processes = Vec::new();

    for (&pid, active_process) in active_process_map.0.iter_mut() {
        if active_process.task.is_finished() {
            let exit_status = active_process.process.wait().unwrap();
            shell_command_completed_event.send(ShellCommandCompleted {
                command: format!("{:?}", active_process.command),
                pid,
                success: exit_status.success(),
            });

            completed_processes.push(pid);
        }
    }

    // Clean up process map
    for pid in completed_processes {
        active_process_map.0.remove(&pid);
    }
}

fn spawn_process(mut command: Command) -> ActiveProcess {
    // Start running the process
    let mut process = command.spawn().unwrap();
    let stdout = process.stdout.take().unwrap();
    let pid = process.id();

    info!("Spawned command with pid {pid}: {command:?}");

    let output_buffer = ProcessOutputBuffer::default();

    let output_buffer_moved = output_buffer.clone();
    let thread_pool = IoTaskPool::get();

    // Read stdout and write it to the output buffer
    let task = thread_pool.spawn(async move {
        let mut reader = BufReader::new(stdout);

        let mut line = String::new();

        while let Ok(bytes) = reader.read_line(&mut line) {
            if bytes == 0 {
                break;
            }

            if let Ok(mut output_buffer) = output_buffer_moved.0.lock() {
                output_buffer.push(line.clone());
            }
        }
    });

    ActiveProcess {
        command,
        process,
        output_buffer,
        task,
    }
}<|MERGE_RESOLUTION|>--- conflicted
+++ resolved
@@ -96,8 +96,7 @@
     mut shell_command_started_event: EventWriter<ShellCommandStarted>,
     mut active_process_map: ResMut<ActiveProcessMap>,
 ) {
-<<<<<<< HEAD
-    for run_shell_command in run_shell_command_event.iter() {
+    for run_shell_command in run_shell_command_event.read() {
         // Assemble the command
         let mut cmd = Command::new(run_shell_command.program.clone());
         cmd.args(run_shell_command.arguments.clone())
@@ -106,22 +105,6 @@
         let active_process = spawn_process(cmd);
         let pid = active_process.process.id();
 
-=======
-    for run_shell_command in run_shell_command_event.read() {
-        let command_string = get_shell_command_string(run_shell_command);
-        let expression = cmd(&run_shell_command.program, &run_shell_command.arguments);
-        let active_shell_command = spawn_shell_command(command_string.clone(), expression);
-        if active_shell_command.is_none() {
-            shell_command_completed_event.send(ShellCommandCompleted {
-                pid: 0,
-                command: command_string.clone(),
-                success: false,
-                output_buffer: vec![],
-            });
-            continue;
-        }
-        let active_shell_command = active_shell_command.unwrap();
->>>>>>> 827bee70
         shell_command_started_event.send(ShellCommandStarted {
             command: format!("{:?}", active_process.command),
             pid,
