--- conflicted
+++ resolved
@@ -7,10 +7,5 @@
 repository = "https://github.com/edouardpoitras/bevy_local_commands"
 
 [dependencies]
-<<<<<<< HEAD
-bevy = "0.11"
-=======
 bevy = "0.12"
-duct = "0.13"
->>>>>>> 827bee70
 futures-lite = "1.13"